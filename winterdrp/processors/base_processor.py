--- conflicted
+++ resolved
@@ -9,7 +9,7 @@
 import datetime
 from winterdrp.io import save_to_path, open_fits
 from winterdrp.paths import cal_output_sub_dir, get_mask_path, latest_save_key, latest_mask_save_key, get_output_path,\
-    ProcessingError, base_name_key
+    ProcessingError
 from winterdrp.errors import ErrorReport
 
 logger = logging.getLogger(__name__)
@@ -118,14 +118,7 @@
             header,
             path,
     ):
-<<<<<<< HEAD
         header[latest_save_key] = path
-=======
-        if header is not None:
-            header[latest_save_key] = path
-        if copy_to_cache:
-            self.cache[path] = (data, header)
->>>>>>> 0dbf64a0
         logger.info(f"Saving to {path}")
         save_to_path(data, header, path)
 
@@ -212,78 +205,9 @@
     ) -> tuple[np.ndarray, astropy.io.fits.Header]:
         raise NotImplementedError
 
-<<<<<<< HEAD
-# class ProcessorWithCache(BaseProcessor, ABC):
-#
-#     @staticmethod
-#     def select_cache_images(
-#             observing_log: pd.DataFrame
-#     ) -> list:
-#         raise NotImplementedError
-#
-#     def load_cache_file(
-#             self,
-#             path: str
-#     ) -> (np.ndarray, astropy.io.fits.Header):
-#
-#         if path in self.cache:
-#             img, header = self.cache[path]
-#         else:
-#             img, header = self.open_fits(path)
-#             self.cache[path] = (img, header)
-#         return img, header
-#
-#     def make_cache(
-#             self,
-#             observing_log: pd.DataFrame,
-#     ):
-#
-#         img_path_list = self.select_cache_images(observing_log)
-#
-#         if len(img_path_list) > 0:
-#             self.make_cache_files(
-#                 img_path_list,
-#             )
-#
-#     def make_cache_files(
-#             self,
-#             image_paths: list[str],
-#     ):
-#         raise NotImplementedError
-#
-#     def subselect_log(
-#             self,
-#             observing_log: pd.DataFrame,
-#             key: str
-#     ) -> pd.DataFrame:
-#         mask = np.logical_and(
-#             observing_log["TARGET"] == key,
-#             observing_log["NIGHT"] == self.night
-#         )
-#
-#         return observing_log[mask]
-#
-#     def select_from_log(
-#             self,
-#             observing_log: pd.DataFrame,
-#             key: str
-#     ) -> [str]:
-#
-#         obs = self.subselect_log(
-#             observing_log=observing_log,
-#             key=key
-#         )
-#
-#         logger.debug(f"Found {len(obs)} entries with key '{key}' for night '{self.night}'")
-#
-#         return list(obs[raw_img_key])
-=======
-        return list(obs[raw_img_key])
-
 
 class TransitionProcessor:
     pass
 
 class ProcessorwithDataframe:
-    pass
->>>>>>> 0dbf64a0
+    pass