import logging

import matplotlib.pyplot as plt
import numpy as np
from astropy.io import fits
from astropy.stats import sigma_clipped_stats
from matplotlib.patches import Circle
from photutils import CircularAnnulus, CircularAperture, aperture_photometry

from winterdrp.data import Image
from winterdrp.paths import GAIN_KEY

logger = logging.getLogger(__name__)


def make_cutouts(image_paths: str | list[str], position: tuple, half_size: int):
    """
    Function to make cutouts
    Args:
        image_paths: Path or list of paths to the images
        position: (x,y) coordinates of the center of the cutouts
        half_size: half_size of the square cutouts

    Returns:
        cutout_list: list of 2D numpy arrays
    """
    if not isinstance(image_paths, list):
        image_paths = [image_paths]

    cutout_list = []
    for image_path in image_paths:
        data = fits.getdata(image_path)
        y_image_size, x_image_size = np.shape(data)
        x, y = position
        # logger.debug(f'{x},{y},{np.shape(data)}')
        if np.logical_and(x < half_size, y < half_size):
            cutout = data[0 : y + half_size + 1, 0 : x + half_size + 1]
            n_xpix = half_size - y
            n_ypix = half_size - x
            cutout = np.pad(cutout, ((n_ypix, 0), (n_xpix, 0)), "constant")

        elif np.logical_and(
            x + half_size + 1 > x_image_size, y + half_size + 1 > y_image_size
        ):
            cutout = data[y - half_size : y_image_size, x - half_size, x_image_size]
            n_xpix = (half_size + x + 1) - x_image_size
            n_ypix = (half_size + y + 1) - y_image_size
            cutout = np.pad(cutout, ((0, n_ypix), (0, n_xpix)), "constant")

        elif y < half_size:
            logger.info(
                f"Cutout parameters are {y + half_size + 1}, {x - half_size}, {x + half_size + 1},{y_image_size},"
                f"{x_image_size}"
            )
            cutout = data[0 : y + half_size + 1, x - half_size : x + half_size + 1]
            n_pix = half_size - y
            cutout = np.pad(cutout, ((n_pix, 0), (0, 0)), "constant")

        elif y + half_size + 1 > y_image_size:
            cutout = data[
                y - half_size : y_image_size, x - half_size : x + half_size + 1
            ]
            n_pix = (half_size + y + 1) - y_image_size
            cutout = np.pad(cutout, ((0, n_pix), (0, 0)), "constant")

        elif x < half_size:
            cutout = data[y - half_size : y + half_size + 1, 0 : x + half_size + 1]
            n_pix = half_size - x
            cutout = np.pad(cutout, ((0, 0), (n_pix, 0)), "constant")
        elif x + half_size > x_image_size:
            cutout = data[
                y - half_size : y + half_size + 1, x - half_size : x_image_size
            ]
            n_pix = (half_size + x + 1) - x_image_size
            cutout = np.pad(cutout, ((0, 0), (0, n_pix)), "constant")
        else:
            cutout = data[
                y - half_size : y + half_size + 1, x - half_size : x + half_size + 1
            ]

        cutout_list.append(cutout)
    return cutout_list


def psf_photometry(diff_cutout, diff_unc_cutout, psfmodels):
    numpsfmodels = psfmodels.shape[2]

    chi2s, psf_fluxes, psf_flux_uncs = [], [], []
    for ind in range(numpsfmodels):
        psfmodel = psfmodels[:, :, ind]
        psf_flux = np.sum(psfmodel * diff_cutout) / np.sum(np.square(psfmodel))
        psf_flux_unc = np.sqrt(
            np.sum(np.square(psfmodel) * np.square(diff_unc_cutout))
        ) / np.sum(np.square(psfmodel))
        deg_freedom = np.size(diff_cutout) - 1
        chi2 = (
            np.sum(
                np.square(diff_cutout - psfmodel * psf_flux)
                / np.square(diff_unc_cutout)
            )
            / deg_freedom
        )

        psf_fluxes.append(psf_flux)
        psf_flux_uncs.append(psf_flux_unc)
        chi2s.append(chi2)

    minchi2_ind = np.argmin(chi2s)
    minchi2 = np.min(chi2s)
    best_fit_psf_flux = psf_fluxes[minchi2_ind]
    best_fit_psf_fluxunc = psf_flux_uncs[minchi2_ind]

    best_fit_psfmodel = psfmodels[:, :, minchi2_ind]
    ys, xs = np.where(best_fit_psfmodel == np.max(best_fit_psfmodel))
    yshift = ys[0] - 6
    xshift = xs[0] - 6

    return best_fit_psf_flux, best_fit_psf_fluxunc, minchi2, xshift, yshift


def make_psf_shifted_array(psf_filename, cutout_size_psf_phot=20):
    psf = fits.getdata(psf_filename)
<<<<<<< HEAD
    print(psf.shape)
=======
>>>>>>> 88ffb485
    normpsf = psf / np.sum(psf)
    ngrid = 81
    xs = np.linspace(-4, 4, 9)
    gx, gy = np.meshgrid(xs, xs)
    gx = np.ndarray.flatten(gx)
    gy = np.ndarray.flatten(gy)

    padpsfs = np.zeros((60, 60, ngrid))
    for i in range(ngrid):
        padpsfs[
            int(10 + gy[i]) : int(51 + gy[i]), int(10 + gx[i]) : int(51 + gx[i]), i
        ] = normpsf

    normpsfmax = np.max(normpsf)
    x1, x2 = np.where(padpsfs[:, :, 12] == normpsfmax)
    x1 = int(x1)
    x2 = int(x2)
<<<<<<< HEAD
    print(padpsfs.shape, cutout_size_psf_phot, x1 - cutout_size_psf_phot, x1 + cutout_size_psf_phot + 1)
=======

>>>>>>> 88ffb485
    psfmodels = padpsfs[
        x1 - cutout_size_psf_phot : x1 + cutout_size_psf_phot + 1,
        x2 - cutout_size_psf_phot : x2 + cutout_size_psf_phot + 1,
    ]
<<<<<<< HEAD
    print(psfmodels.shape)
=======

>>>>>>> 88ffb485
    return psfmodels


def aper_photometry(
    diff_cutout,
    diff_unc_cutout,
    aper_diameter,
    bkg_in_diameter,
    bkg_out_diameter,
    plot=False,
):
    x, y = int(diff_cutout.shape[0] / 2), int(diff_cutout.shape[1] / 2)
    if plot:
        fig, ax = plt.subplots()
        m, s = np.nanmean(diff_cutout), np.nanstd(diff_cutout)
        im = ax.imshow(
            diff_cutout,
            interpolation="nearest",
            cmap="gray",
            vmin=m - s,
            vmax=m + 10 * s,
            origin="lower",
        )
        # c = Circle(xy=(x_img, y_img),radius=15)

        c = Circle(xy=(x, y), radius=aper_diameter / 2)
        c1 = Circle(xy=(x, y), radius=bkg_in_diameter / 2)
        c2 = Circle(xy=(x, y), radius=bkg_out_diameter / 2)
        c.set_facecolor("none")
        c.set_edgecolor("red")
        c1.set_facecolor("none")
        c1.set_edgecolor("red")
        c2.set_facecolor("none")
        c2.set_edgecolor("red")
        ax.add_artist(c)
        ax.add_artist(c1)
        ax.add_artist(c2)
        ax.set_xlim(x - 30, x + 30)
        ax.set_ylim(y - 30, y + 30)

    aperture = CircularAperture((x, y), r=aper_diameter)
    annulus_aperture = CircularAnnulus(
        (x, y), r_in=bkg_in_diameter / 2, r_out=bkg_out_diameter / 2
    )

    annulus_masks = annulus_aperture.to_mask(method="center")
    annulus_data = annulus_masks.multiply(diff_cutout)
    mask = annulus_masks.data
    annulus_data_1d = annulus_data[mask > 0]
    bkg_mean, bkg_median, bkg_std = sigma_clipped_stats(annulus_data_1d, sigma=2)
    bkg = np.zeros(diff_cutout.shape) + bkg_median
    bkg_error = np.zeros(diff_cutout.shape) + bkg_std

    aperture_mask = aperture.to_mask(method="center")
    aperture_unc_data = aperture_mask.multiply(diff_unc_cutout)
    # effective_gain = header['GAIN']
    # error = calc_total_error(data, bkg_error, effective_gain)
    # phot_table = aperture_photometry(diff_cutout - bkg, aperture, error=error)
    # counts_err = phot_table['aperture_sum_err'][0]
    error = np.sqrt(np.sum(aperture_unc_data**2))
    phot_table = aperture_photometry(diff_cutout - bkg, aperture)
    counts = phot_table["aperture_sum"][0]
    counts_err = error
    return counts, counts_err


def get_rms_image(image: Image) -> Image:
    """Get an RMS image from a regular image

    :param image: An :class:`~winterdrp.data.image_data.Image`
    :param rms: rms of the image
    :return: An RMS :class:`~winterdrp.data.image_data.Image`
    """
    image_data = image.get_data()
    rms = 0.5 * (
        np.percentile(image_data[image_data != 0.0], 84.13)
        - np.percentile(image_data[image_data != 0.0], 15.86)
    )
    gain = image[GAIN_KEY]
    poisson_noise = np.copy(image.get_data()) / gain
    poisson_noise[poisson_noise < 0] = 0
    rms_image = Image(data=np.sqrt(poisson_noise + rms**2), header=image.get_header())
    return rms_image<|MERGE_RESOLUTION|>--- conflicted
+++ resolved
@@ -120,10 +120,6 @@
 
 def make_psf_shifted_array(psf_filename, cutout_size_psf_phot=20):
     psf = fits.getdata(psf_filename)
-<<<<<<< HEAD
-    print(psf.shape)
-=======
->>>>>>> 88ffb485
     normpsf = psf / np.sum(psf)
     ngrid = 81
     xs = np.linspace(-4, 4, 9)
@@ -141,20 +137,11 @@
     x1, x2 = np.where(padpsfs[:, :, 12] == normpsfmax)
     x1 = int(x1)
     x2 = int(x2)
-<<<<<<< HEAD
-    print(padpsfs.shape, cutout_size_psf_phot, x1 - cutout_size_psf_phot, x1 + cutout_size_psf_phot + 1)
-=======
-
->>>>>>> 88ffb485
+
     psfmodels = padpsfs[
         x1 - cutout_size_psf_phot : x1 + cutout_size_psf_phot + 1,
         x2 - cutout_size_psf_phot : x2 + cutout_size_psf_phot + 1,
     ]
-<<<<<<< HEAD
-    print(psfmodels.shape)
-=======
-
->>>>>>> 88ffb485
     return psfmodels
 
 
