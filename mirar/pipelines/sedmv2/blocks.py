--- conflicted
+++ resolved
@@ -4,13 +4,8 @@
 lists which are used to build configurations for the
 :class:`~mirar.pipelines.sedmv2.sedmv2_pipeline.SEDMv2Pipeline`.
 """
-<<<<<<< HEAD
 from mirar.paths import BASE_NAME_KEY, OBSCLASS_KEY, core_fields
-from mirar.pipelines.sedmv2.config import (
-=======
-from mirar.paths import BASE_NAME_KEY, core_fields
 from mirar.pipelines.sedmv2.config import (  # sextractor_reference_config,
->>>>>>> 69add202
     psfex_config_path,
     sedmv2_mask_path,
     sextractor_astrometry_config,
