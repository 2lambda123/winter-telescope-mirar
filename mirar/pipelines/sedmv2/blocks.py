"""
Script containing the various
:class:`~mirar.processors.base_processor.BaseProcessor`
lists which are used to build configurations for the
:class:`~mirar.pipelines.sedmv2.sedmv2_pipeline.SEDMv2Pipeline`.
"""
from mirar.paths import BASE_NAME_KEY, OBSCLASS_KEY, core_fields
from mirar.pipelines.sedmv2.config import (  # sextractor_reference_config,
    psfex_config_path,
    sedmv2_mask_path,
    sextractor_astrometry_config,
    sextractor_photometry_config,
    swarp_config_path,
)
from mirar.pipelines.sedmv2.config.constants import SEDMV2_PIXEL_SCALE
from mirar.pipelines.sedmv2.generator import (
    sedmv2_photometric_catalog_generator,
    sedmv2_reference_image_generator,
    sedmv2_reference_image_resampler,
    sedmv2_reference_psfex,
    sedmv2_reference_sextractor,
    sedmv2_zogy_catalogs_purifier,
)
from mirar.pipelines.sedmv2.load_sedmv2_image import load_sedmv2_mef_image
from mirar.processors import BiasCalibrator, FlatCalibrator
from mirar.processors.astromatic import PSFex, Sextractor, Swarp
from mirar.processors.astrometry.anet import AstrometryNet
from mirar.processors.csvlog import CSVLog
from mirar.processors.mask import MaskPixelsFromPath
from mirar.processors.photcal import PhotCalibrator
from mirar.processors.photometry import AperturePhotometry, PSFPhotometry
from mirar.processors.reference import ProcessReference
from mirar.processors.utils import (
    ImageBatcher,
    ImageDebatcher,
    ImageSaver,
    ImageSelector,
    MEFLoader,
)

# from mirar.processors.utils.cal_hunter import CalHunter
from mirar.processors.utils.header_annotate import HeaderEditor
from mirar.processors.zogy.zogy import ZOGY, ZOGYPrepare

load_raw = [
    MEFLoader(
        input_sub_dir="",
        load_image=load_sedmv2_mef_image,
    ),
    ImageSaver(output_dir_name="loaded"),
]

# cal_hunter = [
# CalHunter(load_image=load_raw_sedmv2_image, requirements=sedmv2_cal_requirements),
# ]

build_log = [  # pylint: disable=duplicate-code
    CSVLog(
        export_keys=[
            "UTC",
            "FIELDID",
            "FILTERID",
            OBSCLASS_KEY,
            "RA",
            "DEC",
            "PROGID",
            BASE_NAME_KEY,
        ]
        + core_fields
    ),
]  # pylint: disable=duplicate-code

reduce = [
    MaskPixelsFromPath(mask_path=sedmv2_mask_path),
    BiasCalibrator(),
    ImageSelector((OBSCLASS_KEY, ["flat", "science"])),
    ImageBatcher(
        split_key="filterid"
    ),  # maybe change back to filter after revising load func
    FlatCalibrator(),
    ImageBatcher(split_key=BASE_NAME_KEY),
    ImageSelector((OBSCLASS_KEY, ["science"])),  # pylint: disable=duplicate-code
    ImageSaver(output_dir_name="detrend", write_mask=True),
    AstrometryNet(
        output_sub_dir="a-net",
        scale_bounds=(0.08333333, 0.11666667),
        scale_units="degw",
        downsample=2,
        timeout=60,
    ),
    ImageSaver(output_dir_name="a-net-solved", write_mask=True),
    Sextractor(
        output_sub_dir="sextractor",
        checkimage_name=None,
        checkimage_type=None,
        **sextractor_astrometry_config
    ),
]

resample_stellar = [
    # ImageDebatcher(),
    # reaches for files coming from the same object
    # (note there can be more tha one MEF file per stellar object!)
    # ImageBatcher(split_key="OBJECTID"),
    Swarp(
        swarp_config_path=swarp_config_path,
        include_scamp=False,
        combine=False,
        calculate_dims_in_swarp=True,
    ),
    ImageSaver(
        output_dir_name="resampled", write_mask=True
    ),  # pylint: disable=duplicate-code
]

calibrate = [
    Sextractor(
        output_sub_dir="photprocess",
        checkimage_type="BACKGROUND_RMS",
        **sextractor_photometry_config
    ),  # pylint: disable=duplicate-code
    PhotCalibrator(ref_catalog_generator=sedmv2_photometric_catalog_generator),
    ImageSaver(
        output_dir_name="processed",
        write_mask=True,
    ),
    HeaderEditor(edit_keys="procflag", values=1),
]

# stellar --

parse_stellar = [ImageSelector(("SOURCE", ["stellar", "None"]))]

# process_stellar = parse_stellar + process
process_stellar = reduce + resample_stellar + calibrate

image_photometry = [  # imported from wirc/blocks.py
    # ImageSelector(("OBSTYPE", "SCIENCE")),
<<<<<<< HEAD
    # ImageAperturePhotometry(
    #     aper_diameters=[6, 16],
    #     bkg_in_diameters=[9, 19],  # FIXME
    #     bkg_out_diameters=[16, 34],
    #     col_suffix_list=None,  # [""],
    #     phot_cutout_size=100,
    #     target_ra_key="OBJRAD",
    #     target_dec_key="OBJDECD",
    #     zp_key="ZP_AUTO",
    # ),
=======
    ImageAperturePhotometry(
        aper_diameters=[
            2 / SEDMV2_PIXEL_SCALE,
            3 / SEDMV2_PIXEL_SCALE,
            4 / SEDMV2_PIXEL_SCALE,
            5 / SEDMV2_PIXEL_SCALE,
            10 / SEDMV2_PIXEL_SCALE,
        ],
        bkg_in_diameters=[
            2.5 / SEDMV2_PIXEL_SCALE,
            3.5 / SEDMV2_PIXEL_SCALE,
            4.5 / SEDMV2_PIXEL_SCALE,
            5.5 / SEDMV2_PIXEL_SCALE,
            10.5 / SEDMV2_PIXEL_SCALE,
        ],
        bkg_out_diameters=[
            5.5 / SEDMV2_PIXEL_SCALE,
            8.6 / SEDMV2_PIXEL_SCALE,
            9.5 / SEDMV2_PIXEL_SCALE,
            10.6 / SEDMV2_PIXEL_SCALE,
            15.6 / SEDMV2_PIXEL_SCALE,
        ],
        col_suffix_list=["2", "3", "4", "5", "10"],
        phot_cutout_size=100,
        target_ra_key="OBJRAD",
        target_dec_key="OBJDECD",
        zp_key="ZP_AUTO",
    ),
>>>>>>> aba27cd6
    # Sextractor(**sextractor_reference_config, output_sub_dir="psf", cache=False),
    # PSFex(config_path=psfex_config_path, output_sub_dir="psf", norm_fits=True),
    # ImagePSFPhotometry(
    #     target_ra_key="OBJRAD",
    #     target_dec_key="OBJDECD",
    #     zp_colname="ZP_AUTO",
    # ),
    ImageSaver(output_dir_name="photometry"),
]

candidate_photometry = [  # imported from wirc/blocks.py
    AperturePhotometry(
        aper_diameters=[16, 70],
        phot_cutout_size=100,
        bkg_in_diameters=[25, 90],
        bkg_out_diameters=[40, 100],
        col_suffix_list=["", "big"],
    ),
    PSFPhotometry(),
]


# transients --

parse_transient = [ImageSelector(("SOURCE", ["transient", "None"]))]

resample_transient = [
    ImageDebatcher(),
    ImageBatcher(split_key="origname"),  # reaches for files coming from the same MEF
    Swarp(
        # cache=True,
        swarp_config_path=swarp_config_path,
        include_scamp=False,
        combine=True,
        calculate_dims_in_swarp=True,
    ),
    ImageSaver(
        output_dir_name="resampled", write_mask=True
    ),  # pylint: disable=duplicate-code
]

# process_transient = parse_transient + reduce + resample_transient + calibrate
process_transient = reduce + resample_transient + calibrate

subtract = [
    ImageBatcher(split_key=BASE_NAME_KEY),
    ImageSelector((OBSCLASS_KEY, "science")),
    ProcessReference(
        ref_image_generator=sedmv2_reference_image_generator,
        ref_psfex=sedmv2_reference_psfex,
        sextractor=sedmv2_reference_sextractor,
        swarp_resampler=sedmv2_reference_image_resampler,  # pylint: disable=duplicate-code
    ),
    Sextractor(
        output_sub_dir="subtract",
        cache=False,
        write_regions_bool=True,
        **sextractor_photometry_config
    ),
    PSFex(config_path=psfex_config_path, output_sub_dir="subtract", norm_fits=True),
    ImageSaver(output_dir_name="ref"),
    ZOGYPrepare(
        output_sub_dir="subtract",
        sci_zp_header_key="ZP_AUTO",
        catalog_purifier=sedmv2_zogy_catalogs_purifier,
    ),
    ZOGY(output_sub_dir="subtract"),
]

imsub = subtract  # + export_diff_to_db + extract_candidates


detrend_only = [
    MaskPixelsFromPath(mask_path=sedmv2_mask_path),
    BiasCalibrator(),
    ImageSelector((OBSCLASS_KEY, ["flat", "science"])),
    ImageBatcher(
        split_key="filterid"
    ),  # maybe change back to filter after revising load func
    FlatCalibrator(),
    ImageBatcher(split_key=BASE_NAME_KEY),
    ImageSelector((OBSCLASS_KEY, ["science"])),  # pylint: disable=duplicate-code
    ImageSaver(output_dir_name="detrend", write_mask=True),
]<|MERGE_RESOLUTION|>--- conflicted
+++ resolved
@@ -136,19 +136,7 @@
 
 image_photometry = [  # imported from wirc/blocks.py
     # ImageSelector(("OBSTYPE", "SCIENCE")),
-<<<<<<< HEAD
-    # ImageAperturePhotometry(
-    #     aper_diameters=[6, 16],
-    #     bkg_in_diameters=[9, 19],  # FIXME
-    #     bkg_out_diameters=[16, 34],
-    #     col_suffix_list=None,  # [""],
-    #     phot_cutout_size=100,
-    #     target_ra_key="OBJRAD",
-    #     target_dec_key="OBJDECD",
-    #     zp_key="ZP_AUTO",
-    # ),
-=======
-    ImageAperturePhotometry(
+    AperturePhotometry(
         aper_diameters=[
             2 / SEDMV2_PIXEL_SCALE,
             3 / SEDMV2_PIXEL_SCALE,
@@ -176,7 +164,6 @@
         target_dec_key="OBJDECD",
         zp_key="ZP_AUTO",
     ),
->>>>>>> aba27cd6
     # Sextractor(**sextractor_reference_config, output_sub_dir="psf", cache=False),
     # PSFex(config_path=psfex_config_path, output_sub_dir="psf", norm_fits=True),
     # ImagePSFPhotometry(
