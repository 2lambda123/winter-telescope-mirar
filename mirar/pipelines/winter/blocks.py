"""
Module for WINTER data reduction
"""
from mirar.catalog.kowalski import PS1, TMASS
from mirar.downloader.get_test_data import get_test_data_dir
from mirar.paths import (
    BASE_NAME_KEY,
    DITHER_N_KEY,
    EXPTIME_KEY,
    FITS_MASK_KEY,
    MAX_DITHER_KEY,
    TARGET_KEY,
    base_output_dir,
)
from mirar.pipelines.winter.config import (
    psfex_path,
    scamp_config_path,
    sextractor_anet_config,
    sextractor_astrometry_config,
    sextractor_astromstats_config,
    sextractor_candidate_config,
    sextractor_photometry_config,
    sextractor_reference_config,
    swarp_config_path,
    winter_candidate_config,
)
from mirar.pipelines.winter.generator import (
    winter_astrometric_ref_catalog_generator,
    winter_astrometry_sextractor_catalog_purifier,
    winter_astrostat_catalog_purifier,
    winter_photometric_catalog_generator,
    winter_refbuild_reference_generator,
    winter_reference_generator,
    winter_reference_image_resampler,
    winter_reference_psfex,
    winter_reference_sextractor,
    winter_stackid_annotator,
)
from mirar.pipelines.winter.load_winter_image import (
    annotate_winter_subdet_headers,
    get_raw_winter_mask,
    load_proc_winter_image,
    load_stacked_winter_image,
    load_test_winter_image,
    load_winter_mef_image,
)
from mirar.pipelines.winter.models import (
    NXSPLIT,
    NYSPLIT,
    AstrometryStats,
    Exposures,
    Raw,
    Stacks,
)
from mirar.processors.alerts import AvroPacketMaker
from mirar.processors.astromatic import PSFex, Scamp
from mirar.processors.astromatic.sextractor.sextractor import Sextractor
from mirar.processors.astromatic.swarp.swarp import Swarp
from mirar.processors.astrometry.anet.anet_processor import AstrometryNet
from mirar.processors.astrometry.validate import AstrometryStatsWriter
from mirar.processors.csvlog import CSVLog
from mirar.processors.dark import DarkCalibrator
from mirar.processors.database.database_exporter import DatabaseDataframeExporter
from mirar.processors.database.database_importer import DatabaseHistoryImporter
from mirar.processors.database.database_modifier import ModifyImageDatabaseSeqList
from mirar.processors.database.utils import get_column_names_from_schema
from mirar.processors.mask import (
    MaskAboveThreshold,
    MaskDatasecPixels,
    MaskPixelsFromFunction,
    WriteMaskedCoordsToFile,
)
from mirar.processors.photcal import PhotCalibrator
from mirar.processors.photometry.aperture_photometry import CandidateAperturePhotometry
from mirar.processors.photometry.psf_photometry import CandidatePSFPhotometry
from mirar.processors.reference import GetReferenceImage, ProcessReference
from mirar.processors.sky import NightSkyMedianCalibrator, SkyFlatCalibrator
from mirar.processors.sources import CandidateNamer, JsonSourceWriter, SourceDetector
from mirar.processors.split import SUB_ID_KEY, SplitImage
from mirar.processors.sqldatabase.database_exporter import (
    DatabaseImageBatchExporter,
    DatabaseImageExporter,
)
from mirar.processors.utils import (
    CustomImageModifier,
    HeaderAnnotator,
    ImageBatcher,
    ImageDebatcher,
    ImageLoader,
    ImageSaver,
    ImageSelector,
    MEFLoader,
)
from mirar.processors.xmatch import XMatch
from mirar.processors.zogy.zogy import ZOGY, ZOGYPrepare

build_test = [
    MEFLoader(
        input_sub_dir="raw",
        load_image=load_winter_mef_image,
    ),
    ImageSelector(
        ("BOARD_ID", "4"),
    ),
    ImageSaver("testdata", output_dir=get_test_data_dir()),
]

load_test = [
    ImageLoader(
        input_img_dir=get_test_data_dir(),
        input_sub_dir="raw",
        load_image=load_test_winter_image,
    ),
]

refbuild = [
    GetReferenceImage(ref_image_generator=winter_refbuild_reference_generator),
    ImageSaver(output_dir_name="stacked_ref"),
]

BOARD_ID = 4
TARGET_NAME = "m39"

# Everything in this block is deprecated/untested/probably outdated

load_anet = [
    ImageLoader(input_sub_dir=f"anet_{BOARD_ID}", load_image=load_proc_winter_image),
    # ImageSelector((TARGET_KEY, f"{TARGET_NAME}"), ("OBSTYPE", "SCIENCE")),
]

load_ref = [
    ImageLoader(
        input_sub_dir="stack",
        load_image=load_stacked_winter_image,
        input_img_dir=base_output_dir,
    )
]

select_ref = [
    ImageSelector(
        ("FIELDID", str(3944)),
        ("BOARD_ID", str(BOARD_ID)),
    ),
    ImageDebatcher(),
    ImageBatcher("STACKID"),
]

load_multiboard_stack = [
    ImageLoader(
        input_sub_dir=f"stack_all_{TARGET_NAME}", load_image=load_stacked_winter_image
    ),
    ImageSelector(
        # (TARGET_KEY, f"{TARGET_NAME}"),
        ("OBSTYPE", "SCIENCE"),
    ),
]

dark_cal = [
    ImageSelector(("BOARD_ID", f"{BOARD_ID}")),
    ImageBatcher(["BOARD_ID", "EXPTIME", "SUBCOORD"]),
    WriteMaskedCoordsToFile(output_dir="mask_raw"),
    DarkCalibrator(cache_sub_dir=f"calibration_{BOARD_ID}"),
    ImageSaver(output_dir_name=f"darkcal_{BOARD_ID}"),
    ImageDebatcher(),
]

flat_cal = [
    ImageSelector(("OBSTYPE", ["SCIENCE"])),
    ImageBatcher(["BOARD_ID", "FILTER", TARGET_KEY, "EXPTIME", "SUBCOORD"]),
    SkyFlatCalibrator(flat_mask_key=FITS_MASK_KEY, cache_sub_dir=f"skycals_{BOARD_ID}"),
    ImageSelector(("OBSTYPE", ["SCIENCE"])),
    ImageSaver(output_dir_name=f"skyflatcal_{BOARD_ID}"),
    NightSkyMedianCalibrator(flat_mask_key=FITS_MASK_KEY),
    ImageSaver(output_dir_name=f"skysub_{BOARD_ID}"),
]

export_proc = [
    DatabaseImageExporter(db_table=Stacks, duplicate_protocol="replace", q3c_bool=False)
]

stack_proc = [
    ImageBatcher([TARGET_KEY, "FILTER"]),
    Swarp(
        swarp_config_path=swarp_config_path,
        calculate_dims_in_swarp=True,
        include_scamp=False,
        subtract_bkg=True,
        cache=True,
        center_type="MANUAL",
    ),
    ImageSaver(output_dir_name=f"stack_{TARGET_NAME}"),
]

photcal = [
    # ImageSelector(("BOARD_ID", board_id)),
    ImageDebatcher(),
    ImageBatcher(["BOARD_ID", "FILTER", TARGET_KEY, "SUBCOORD"]),
    Sextractor(
        **sextractor_photometry_config,
        output_sub_dir="phot",
        checkimage_type="BACKGROUND_RMS",
    ),
    PhotCalibrator(
        ref_catalog_generator=winter_photometric_catalog_generator,
        temp_output_sub_dir="phot",
        write_regions=True,
        cache=True,
    ),
    AstrometryStatsWriter(
        ref_catalog_generator=winter_photometric_catalog_generator,
        write_regions=True,
        cache=True,
    ),
    # DatabaseImageExporter(
    #     db_table=AstrometryStats, duplicate_protocol="replace", q3c_bool=False
    # ),
    # ImageSaver(output_dir_name=f"phot_{board_id}_{target_name}")
    ImageSaver(output_dir_name="photcal"),
]

photcal_indiv = [
    ImageSelector(("BOARD_ID", BOARD_ID)),
    ImageDebatcher(),
    ImageBatcher(["UTCTIME"]),
    Sextractor(
        **sextractor_photometry_config,
        output_sub_dir=f"phot_{BOARD_ID}_{TARGET_NAME}",
        checkimage_type="BACKGROUND_RMS",
    ),
    PhotCalibrator(
        ref_catalog_generator=winter_photometric_catalog_generator,
        temp_output_sub_dir=f"phot_{BOARD_ID}_{TARGET_NAME}",
        write_regions=True,
        cache=True,
    ),
    ImageSaver(output_dir_name=f"phot_{BOARD_ID}_{TARGET_NAME}"),
]

stack_multiboard = [
    Swarp(
        swarp_config_path=swarp_config_path,
        calculate_dims_in_swarp=True,
        include_scamp=False,
        subtract_bkg=False,
        cache=True,
        temp_output_sub_dir=f"multiboard_stack_{TARGET_NAME}",
        center_type="MANUAL",
    )
]

commissioning_multiboard_stack = load_multiboard_stack + stack_multiboard
commissioning_photcal = load_multiboard_stack + photcal
commissioning_photcal_indiv = load_anet + photcal_indiv

# Start for new WINTER blocks:

# Loading

load_raw = [
    MEFLoader(
        input_sub_dir="raw",
        load_image=load_winter_mef_image,
    ),
]

extract_all = [
    ImageBatcher("UTCTIME"),
    DatabaseImageBatchExporter(db_table=Exposures, duplicate_protocol="ignore"),
    ImageSelector(("OBSTYPE", ["DARK", "SCIENCE"])),
]

csvlog = [
    CSVLog(
        export_keys=[
            "UTCTIME",
            "PROGNAME",
            DITHER_N_KEY,
            MAX_DITHER_KEY,
            "FILTER",
            EXPTIME_KEY,
            "OBSTYPE",
            "BOARD_ID",
            "OBSCLASS",
            "TARGET",
            "BASENAME",
            TARGET_KEY,
            "RADEG",
            "DECDEG",
            "T_ROIC",
            "FIELDID",
        ]
    ),
]

select_split_subset = [ImageSelector(("SUBCOORD", "0_0"))]

# Optional subset selection

select_subset = [
    ImageSelector(
        ("EXPTIME", "120.0"),
        ("FIELDID", ["3944", "999999999"]),
        # ("BOARD_ID", str(BOARD_ID)),
        ("FILTER", ["dark", "J"]),
    ),
]

# Split

mask_and_split = [
    ImageBatcher(BASE_NAME_KEY),
    MaskAboveThreshold(threshold=40000.0),
    MaskDatasecPixels(),
    MaskPixelsFromFunction(mask_function=get_raw_winter_mask),
    SplitImage(n_x=NXSPLIT, n_y=NYSPLIT),
    CustomImageModifier(annotate_winter_subdet_headers),
]

# Save raw images

save_raw = [
    ImageSaver(output_dir_name="raw_unpacked", write_mask=False),
    DatabaseImageExporter(db_table=Raw, duplicate_protocol="replace", q3c_bool=False),
]

unpack_subset = (
    load_raw + extract_all + csvlog + select_subset + mask_and_split + save_raw
)

unpack_all = load_raw + extract_all + csvlog + mask_and_split + save_raw

# +++++++++++++++++++++++++++++++++++++++++++++++++++++++++++++++++++++++++++++
# Various processing steps

# Load from unpacked dir

load_unpacked = [
    ImageLoader(input_sub_dir="raw_unpacked"),
]

# Detrend blocks

dark_cal_all_boards = [
    ImageDebatcher(),
    ImageBatcher(["BOARD_ID", "EXPTIME", "SUBCOORD"]),
    DarkCalibrator(cache_sub_dir="calibration"),
    ImageSelector(("OBSTYPE", ["SCIENCE"])),
    # ImageSaver(output_dir_name="darkcal"),
    ImageDebatcher(),
]

flat_cal_all_boards = [
    ImageBatcher(["BOARD_ID", "FILTER", "EXPTIME", "SUBCOORD"]),
    SkyFlatCalibrator(cache_sub_dir="skycals"),
    # ImageSaver(output_dir_name="skyflatcal"),
    ImageBatcher(["BOARD_ID", "FILTER", "EXPTIME", "SUBCOORD", TARGET_KEY]),
    NightSkyMedianCalibrator(),
    # ImageSaver(output_dir_name="skysub"),
]

process_stack_all_boards = [
    ImageDebatcher(),
    ImageBatcher(["UTCTIME", "BOARD_ID", "SUBCOORD", "EXPTIME"]),
    # ImageSaver(output_dir_name="pre_anet"),
    AstrometryNet(
        output_sub_dir="anet",
        scale_bounds=[15, 23],
        scale_units="amw",
        use_sextractor=True,
        parity="neg",
        search_radius_deg=1.0,
        sextractor_config_path=sextractor_anet_config["config_path"],
        use_weight=True,
    ),
<<<<<<< HEAD
    ImageSaver(output_dir_name="post_anet"),
    ImageDebatcher(),
    ImageBatcher(["BOARD_ID", "FILTER", "EXPTIME", "SUBCOORD", "FIELDID"]),
=======
    # ImageSaver(output_dir_name="post_anet"),
>>>>>>> e6261b41
    Sextractor(
        **sextractor_astrometry_config,
        write_regions_bool=True,
        output_sub_dir="scamp",
        catalog_purifier=winter_astrometry_sextractor_catalog_purifier,
    ),
    Scamp(
        scamp_config_path=scamp_config_path,
        ref_catalog_generator=winter_astrometric_ref_catalog_generator,
        copy_scamp_header_to_image=True,
    ),
    ImageSaver(output_dir_name="post-scamp"),
    Sextractor(
        **sextractor_astromstats_config,
        write_regions_bool=True,
        output_sub_dir="astrostats",
    ),
    AstrometryStatsWriter(
        ref_catalog_generator=winter_photometric_catalog_generator,
        image_catalog_purifier=winter_astrostat_catalog_purifier,
        write_regions=True,
        cache=True,
        crossmatch_radius_arcsec=5.0,
    ),
    DatabaseImageExporter(db_table=AstrometryStats, duplicate_protocol="ignore"),
    # ImageSaver(output_dir_name="anet"),
    ImageDebatcher(),
    ImageBatcher(["BOARD_ID", "FILTER", TARGET_KEY, "SUBCOORD"]),
    Swarp(
        swarp_config_path=swarp_config_path,
        calculate_dims_in_swarp=True,
        include_scamp=False,
        subtract_bkg=False,
        cache=False,
        center_type="ALL",
        temp_output_sub_dir="stack_all",
        header_keys_to_combine=["RAWID"],
    ),
    CustomImageModifier(winter_stackid_annotator),
    ImageSaver(output_dir_name="stack"),
]

photcal_and_export = [
    ImageDebatcher(),
    ImageBatcher(["BOARD_ID", "FILTER", TARGET_KEY, "SUBCOORD"]),
    Sextractor(
        **sextractor_photometry_config,
        output_sub_dir="phot",
        checkimage_type="BACKGROUND_RMS",
    ),
    PhotCalibrator(
        ref_catalog_generator=winter_photometric_catalog_generator,
        temp_output_sub_dir="phot",
        write_regions=True,
        cache=True,
    ),
    ImageSaver(output_dir_name="final"),
    DatabaseImageExporter(
        db_table=Stacks, duplicate_protocol="replace", q3c_bool=False
    ),
    ModifyImageDatabaseSeqList(
        db_name="winter",
        schema_path="fake_placeholder_path.sql",
        sequence_key="rawid",
        db_table=Raw.sql_model.__tablename__,
        db_alter_columns="ustackid",
    ),
]

# Image subtraction

load_stack = [
    ImageLoader(input_sub_dir="final"),
    ImageBatcher(["BOARD_ID", "FILTER", TARGET_KEY, "SUBCOORD"]),
]

imsub = [
    HeaderAnnotator(input_keys=[SUB_ID_KEY], output_key="SUBDETID"),
    ProcessReference(
        ref_image_generator=winter_reference_generator,
        swarp_resampler=winter_reference_image_resampler,
        sextractor=winter_reference_sextractor,
        ref_psfex=winter_reference_psfex,
    ),
    Sextractor(**sextractor_reference_config, output_sub_dir="subtract", cache=False),
    PSFex(config_path=psfex_path, output_sub_dir="subtract", norm_fits=True),
    # ImageSaver(output_dir_name="presubtract"),
    ZOGYPrepare(output_sub_dir="subtract", sci_zp_header_key="ZP_AUTO"),
    # ImageSaver(output_dir_name="prezogy"),
    ZOGY(output_sub_dir="subtract", sci_zp_header_key="ZP_AUTO"),
    ImageSaver(output_dir_name="diffs"),
]

detect_candidates = [
    HeaderAnnotator(input_keys=["ZP_AUTO"], output_key="ZP"),
    HeaderAnnotator(input_keys=["ZP_AUTO_STD"], output_key="ZP_STD"),
    SourceDetector(output_sub_dir="subtract", **sextractor_candidate_config),
]

candidate_colnames = get_column_names_from_schema(winter_candidate_config)

process_candidates = [
    JsonSourceWriter(output_dir_name="candidates"),
    CandidatePSFPhotometry(
        zp_colname="ZP",
    ),
    CandidateAperturePhotometry(
        aper_diameters=[16, 70],
        phot_cutout_size=100,
        bkg_in_diameters=[25, 90],
        bkg_out_diameters=[40, 100],
        col_suffix_list=["", "big"],
        zp_colname="ZP",
    ),
    JsonSourceWriter(output_dir_name="candidates"),
    XMatch(catalog=TMASS(num_sources=3, search_radius_arcmin=0.5)),
    XMatch(catalog=PS1(num_sources=3, search_radius_arcmin=0.5)),
    JsonSourceWriter(output_dir_name="kowalski"),
    DatabaseHistoryImporter(
        crossmatch_radius_arcsec=2.0,
        time_field_name="jd",
        history_duration_days=500.0,
        db_name="winter",
        db_table="candidates",
        db_output_columns=candidate_colnames,
        schema_path=winter_candidate_config,
        q3c_bool=False,
    ),
    CandidateNamer(
        db_name="winter",
        db_table="candidates",
        base_name="WNTR",
        name_start="aaaaa",
        xmatch_radius_arcsec=2,
        schema_path=winter_candidate_config,
    ),
    DatabaseDataframeExporter(
        db_name="winter",
        db_table="candidates",
        schema_path=winter_candidate_config,
        duplicate_protocol="replace",
    ),
    # DataframeWriter(output_dir_name="dbop"),
]

package_candidates = [
    AvroPacketMaker(
        output_sub_dir="avro", base_name="WNTR", broadcast=False, save_local=True
    ),
]

candidates = detect_candidates + process_candidates + package_candidates

full_commissioning = (
    load_unpacked + dark_cal + flat_cal + process_stack_all_boards + photcal_and_export
)

full_commissioning_proc = (
    dark_cal_all_boards
    + flat_cal_all_boards
    + process_stack_all_boards
    + photcal_and_export
)

photcal = [ImageLoader(input_sub_dir="stack")] + photcal_and_export

full_commissioning_all_boards = load_unpacked + full_commissioning_proc

reduce = unpack_all + full_commissioning_proc

reftest = (
    unpack_subset
    + dark_cal_all_boards
    + flat_cal_all_boards
    + process_stack_all_boards
    + select_ref
    + refbuild
)

only_ref = load_ref + select_ref + refbuild

realtime = extract_all + mask_and_split + save_raw + full_commissioning_proc

full = realtime + imsub<|MERGE_RESOLUTION|>--- conflicted
+++ resolved
@@ -372,13 +372,9 @@
         sextractor_config_path=sextractor_anet_config["config_path"],
         use_weight=True,
     ),
-<<<<<<< HEAD
     ImageSaver(output_dir_name="post_anet"),
     ImageDebatcher(),
     ImageBatcher(["BOARD_ID", "FILTER", "EXPTIME", "SUBCOORD", "FIELDID"]),
-=======
-    # ImageSaver(output_dir_name="post_anet"),
->>>>>>> e6261b41
     Sextractor(
         **sextractor_astrometry_config,
         write_regions_bool=True,
