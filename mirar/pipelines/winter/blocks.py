--- conflicted
+++ resolved
@@ -11,11 +11,8 @@
     LATEST_SAVE_KEY,
     MAX_DITHER_KEY,
     OBSCLASS_KEY,
-<<<<<<< HEAD
     SOURCE_NAME_KEY,
-=======
     RAW_IMG_KEY,
->>>>>>> 5ea84f88
     TARGET_KEY,
     ZP_KEY,
     base_output_dir,
