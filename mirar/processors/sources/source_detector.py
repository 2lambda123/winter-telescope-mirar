"""
Module to detect candidates in an image
"""

import logging
import os
from pathlib import Path

import numpy as np
import pandas as pd
from astropy.io import fits
from astropy.time import Time

from mirar.data import Image, ImageBatch, SourceBatch, SourceTable
from mirar.data.utils import encode_img
from mirar.paths import (
    BASE_NAME_KEY,
    CAND_DEC_KEY,
    CAND_RA_KEY,
    DIFF_IMG_KEY,
    EXPTIME_KEY,
    FILTER_KEY,
    JD_KEY,
    LATEST_SAVE_KEY,
    LATEST_WEIGHT_SAVE_KEY,
    MAGLIM_KEY,
    NORM_PSFEX_KEY,
    REF_IMG_KEY,
    SCI_IMG_KEY,
    SCOR_IMG_KEY,
    TIME_KEY,
    UNC_IMG_KEY,
    XPOS_KEY,
    YPOS_KEY,
    ZP_KEY,
    ZP_STD_KEY,
    get_output_dir,
)
from mirar.processors.astromatic.sextractor.sourceextractor import run_sextractor_dual
from mirar.processors.base_processor import BaseSourceGenerator
from mirar.processors.photometry.utils import make_cutouts
from mirar.processors.zogy.zogy import ZOGY
from mirar.utils.ldac_tools import get_table_from_ldac

logger = logging.getLogger(__name__)


def generate_candidates_table(
    diff: Image,
    scorr_catalog_path: str | Path,
    sci_resamp_image_path: str | Path,
    ref_resamp_image_path: str | Path,
    diff_scorr_path: str | Path,
    diff_psf_path: str | Path,
    diff_unc_path: str | Path,
    copy_image_keywords: str | list[str] = None,
) -> pd.DataFrame:
    """
    Generate a candidates table from a difference image
    :param diff: Difference image
    :param scorr_catalog_path: Path to the scorr catalog
    :param sci_resamp_image_path: Path to the resampled science image
    :param ref_resamp_image_path: Path to the resampled reference image
    :param diff_scorr_path: Path to the scorr image
    :param diff_psf_path: Path to the psf image
    :param diff_unc_path: Path to the uncertainty image
    :param copy_image_keywords: Keywords to copy from the image header
    :return: Candidates table
    """
    det_srcs = get_table_from_ldac(scorr_catalog_path)
    det_srcs = det_srcs.to_pandas()

    diff_path = diff[LATEST_SAVE_KEY]

    logger.debug(f"Found {len(det_srcs)} candidates in image.")

    # Rename sextractor keys
    ydims, xdims = diff.get_data().shape
    det_srcs["NAXIS1"] = xdims
    det_srcs["NAXIS2"] = ydims
    det_srcs[XPOS_KEY] = det_srcs["X_IMAGE"] - 1
    det_srcs[YPOS_KEY] = det_srcs["Y_IMAGE"] - 1
    xpeaks, ypeaks = det_srcs["XPEAK_IMAGE"] - 1, det_srcs["YPEAK_IMAGE"] - 1
    det_srcs["xpeak"] = xpeaks
    det_srcs["ypeak"] = ypeaks
    det_srcs[CAND_RA_KEY] = det_srcs["ALPHA_J2000"]
    det_srcs[CAND_DEC_KEY] = det_srcs["DELTA_J2000"]
    det_srcs["fwhm"] = det_srcs["FWHM_IMAGE"]
    det_srcs["aimage"] = det_srcs["A_IMAGE"]
    det_srcs["bimage"] = det_srcs["B_IMAGE"]
    det_srcs["aimagerat"] = det_srcs["aimage"] / det_srcs["fwhm"]
    det_srcs["bimagerat"] = det_srcs["bimage"] / det_srcs["fwhm"]
    det_srcs["elong"] = det_srcs["ELONGATION"]

    scorr_data = fits.getdata(diff_scorr_path)
    scorr_peaks = scorr_data[ypeaks, xpeaks]
    det_srcs["scorr"] = scorr_peaks

    cutout_size_display = 40

    display_sci_ims = []
    display_ref_ims = []
    display_diff_ims = []

    # Cutouts
    for _, row in det_srcs.iterrows():
        xpeak, ypeak = int(row["xpeak"]), int(row["ypeak"])

        display_sci_cutout, display_ref_cutout, display_diff_cutout = make_cutouts(
            [sci_resamp_image_path, ref_resamp_image_path, diff_path],
            (xpeak, ypeak),
            cutout_size_display,
        )

        display_sci_bit = encode_img(display_sci_cutout)
        display_ref_bit = encode_img(display_ref_cutout)
        display_diff_bit = encode_img(display_diff_cutout)

        display_sci_ims.append(display_sci_bit)
        display_ref_ims.append(display_ref_bit)
        display_diff_ims.append(display_diff_bit)

    det_srcs["cutoutScience"] = display_sci_ims
    det_srcs["cutoutTemplate"] = display_ref_ims
    det_srcs["cutoutDifference"] = display_diff_ims

    # Standard mirar keywords copied from images
    det_srcs[ZP_KEY] = diff[ZP_KEY]
    det_srcs[ZP_STD_KEY] = diff[ZP_STD_KEY]
    det_srcs[DIFF_IMG_KEY] = diff[LATEST_SAVE_KEY]
    det_srcs[SCI_IMG_KEY] = sci_resamp_image_path
    det_srcs[REF_IMG_KEY] = ref_resamp_image_path
    det_srcs[NORM_PSFEX_KEY] = diff_psf_path
    det_srcs[LATEST_SAVE_KEY] = diff[LATEST_SAVE_KEY]
    det_srcs[UNC_IMG_KEY] = diff_unc_path
    det_srcs[JD_KEY.lower()] = Time(fits.getval(sci_resamp_image_path, TIME_KEY)).jd
    det_srcs[EXPTIME_KEY.lower()] = diff[EXPTIME_KEY]
    det_srcs[MAGLIM_KEY] = diff[MAGLIM_KEY]
    det_srcs[FILTER_KEY] = diff[FILTER_KEY]

    # TODO - make isdiffpos a parameter
    det_srcs["isdiffpos"] = True

    logger.info(f"Keywords to copy are {copy_image_keywords}")
    # Any additional keywords to be copied from the image header
    if copy_image_keywords is not None:
        if isinstance(copy_image_keywords, str):
            copy_image_keywords = [copy_image_keywords]
        for keyword in copy_image_keywords:
            det_srcs[keyword.lower()] = fits.getval(diff_path, keyword)

    return det_srcs


class ZOGYSourceDetector(BaseSourceGenerator):
    """
    Class to detect candidates by running sourceextractor on a difference image
    and scorr image from ZOGY
    """

    base_key = "DETCANDS"

    def __init__(
        self,
        cand_det_sextractor_config: str,
        cand_det_sextractor_filter: str,
        cand_det_sextractor_nnw: str,
        cand_det_sextractor_params: str,
        output_sub_dir: str = "candidates",
        copy_image_keywords: str | list[str] = None,
    ):
        super().__init__()
        self.output_sub_dir = output_sub_dir
        self.cand_det_sextractor_config = cand_det_sextractor_config
        self.cand_det_sextractor_filter = cand_det_sextractor_filter
        self.cand_det_sextractor_nnw = cand_det_sextractor_nnw
        self.cand_det_sextractor_params = cand_det_sextractor_params
        self.copy_image_keywords = copy_image_keywords
        if isinstance(copy_image_keywords, str):
            self.copy_image_keywords = [self.copy_image_keywords]

    def __str__(self) -> str:
        return (
            "Extracts detected sources from images, "
            "and converts them to a pandas dataframe"
        )

    def get_sub_output_dir(self) -> Path:
        """
        Get output sub-directory
        Returns:

        """
        return get_output_dir(self.output_sub_dir, self.night_sub_dir)

<<<<<<< HEAD
    def generate_candidates_table(
        self,
        diff: Image,
        scorr_catalog_path: str | Path,
        sci_resamp_image_path: str | Path,
        ref_resamp_image_path: str | Path,
        diff_scorr_path: str | Path,
        diff_psf_path: str | Path,
        diff_unc_path: str | Path,
    ) -> pd.DataFrame:
        """
        Generate a candidates table from a difference image

        :param diff: Difference image
        :param scorr_catalog_path: Path to the scorr catalog
        :param sci_resamp_image_path:
        :param ref_resamp_image_path:
        :param diff_path:
        :param diff_scorr_path:
        :param diff_psf_path:
        :param diff_unc_path:
        :return:
        """
        det_srcs = get_table_from_ldac(scorr_catalog_path)
        det_srcs = det_srcs.to_pandas()

        diff_path = diff[LATEST_SAVE_KEY]

        if len(det_srcs) == 0:
            return pd.DataFrame()
        logger.debug(f"Found {len(det_srcs)} candidates in image.")
        det_srcs[XPOS_KEY] = det_srcs["X_IMAGE"] - 1
        det_srcs[YPOS_KEY] = det_srcs["Y_IMAGE"] - 1

        scorr_data = fits.getdata(diff_scorr_path)
        xpeaks, ypeaks = det_srcs["XPEAK_IMAGE"] - 1, det_srcs["YPEAK_IMAGE"] - 1
        scorr_peaks = scorr_data[ypeaks, xpeaks]
        det_srcs["xpeak"] = xpeaks
        det_srcs["ypeak"] = ypeaks
        det_srcs["scorr"] = scorr_peaks

        cutout_size_display = 40

        display_sci_ims = []
        display_ref_ims = []
        display_diff_ims = []

        for _, row in det_srcs.iterrows():
            xpeak, ypeak = int(row["xpeak"]), int(row["ypeak"])

            display_sci_cutout, display_ref_cutout, display_diff_cutout = make_cutouts(
                [sci_resamp_image_path, ref_resamp_image_path, diff_path],
                (xpeak, ypeak),
                cutout_size_display,
            )

            display_sci_bit = encode_img(display_sci_cutout)
            display_ref_bit = encode_img(display_ref_cutout)
            display_diff_bit = encode_img(display_diff_cutout)

            display_sci_ims.append(display_sci_bit)
            display_ref_ims.append(display_ref_bit)
            display_diff_ims.append(display_diff_bit)

        det_srcs["cutoutScience"] = display_sci_ims
        det_srcs["cutoutTemplate"] = display_ref_ims
        det_srcs["cutoutDifference"] = display_diff_ims

        det_srcs[ZP_KEY] = diff[ZP_KEY]
        det_srcs[LATEST_SAVE_KEY] = diff[LATEST_SAVE_KEY]
        det_srcs["magzpsci"] = diff[ZP_KEY]  # FIXME
        diff_zp_unc = diff[f"{ZP_KEY}_STD"]  # FIXME
        det_srcs["magzpsciunc"] = diff_zp_unc
        det_srcs["diffimname"] = diff[LATEST_SAVE_KEY]
        det_srcs["sciimname"] = sci_resamp_image_path
        det_srcs["refimname"] = ref_resamp_image_path
        det_srcs[NORM_PSFEX_KEY] = diff_psf_path
        det_srcs[UNC_IMG_KEY] = diff_unc_path
        det_srcs[CAND_RA_KEY] = det_srcs["ALPHA_J2000"]
        det_srcs[CAND_DEC_KEY] = det_srcs["DELTA_J2000"]
        det_srcs["fwhm"] = det_srcs["FWHM_IMAGE"]
        det_srcs["aimage"] = det_srcs["A_IMAGE"]
        det_srcs["bimage"] = det_srcs["B_IMAGE"]
        det_srcs["aimagerat"] = det_srcs["aimage"] / det_srcs["fwhm"]
        det_srcs["bimagerat"] = det_srcs["bimage"] / det_srcs["fwhm"]
        det_srcs["elong"] = det_srcs["ELONGATION"]

        det_srcs["jd"] = fits.getval(sci_resamp_image_path, "MJD-OBS") + 2400000.5
        det_srcs["exptime"] = diff["EXPTIME"]
        det_srcs["field"] = fits.getval(sci_resamp_image_path, "FIELDID")
        det_srcs["programpi"] = fits.getval(sci_resamp_image_path, "PROGPI")
        det_srcs["programid"] = fits.getval(sci_resamp_image_path, "PROGID")
        det_srcs["fid"] = fits.getval(sci_resamp_image_path, "FID")
        det_srcs["candid"] = np.array(
            det_srcs["jd"] * 100, dtype=int
        ) * 10000 + np.arange(len(det_srcs))
        det_srcs["diffmaglim"] = diff["DIFFMLIM"]
        det_srcs["isdiffpos"] = 1

        logger.debug(det_srcs["diffmaglim"])

        return det_srcs

=======
>>>>>>> 706540a2
    def _apply_to_images(
        self,
        batch: ImageBatch,
    ) -> SourceBatch:
        all_cands = SourceBatch()
        for image in batch:
            scorr_image_path = os.path.join(
                self.get_sub_output_dir(), image[SCOR_IMG_KEY]
            )
            diff_image_path = os.path.join(
                self.get_sub_output_dir(), image[BASE_NAME_KEY]
            )
            diff_psf_path = os.path.join(
                self.get_sub_output_dir(), image[NORM_PSFEX_KEY]
            )
            diff_unc_path = os.path.join(self.get_sub_output_dir(), image[UNC_IMG_KEY])

            scorr_image = self.open_fits(scorr_image_path)
            scorr_mask_path = os.path.join(
                self.get_sub_output_dir(), scorr_image[LATEST_WEIGHT_SAVE_KEY]
            )
            cands_catalog_name = diff_image_path.replace(".fits", ".dets")
            cands_catalog_name, _ = run_sextractor_dual(
                det_image=scorr_image_path,
                measure_image=diff_image_path,
                output_dir=self.get_sub_output_dir(),
                catalog_name=cands_catalog_name,
                config=self.cand_det_sextractor_config,
                parameters_name=self.cand_det_sextractor_params,
                filter_name=self.cand_det_sextractor_filter,
                starnnw_name=self.cand_det_sextractor_nnw,
                weight_image=scorr_mask_path,
                gain=1.0,
            )

            sci_image_path = os.path.join(self.get_sub_output_dir(), image[SCI_IMG_KEY])

            ref_image_path = os.path.join(self.get_sub_output_dir(), image[REF_IMG_KEY])
            srcs_table = generate_candidates_table(
                diff=image,
                scorr_catalog_path=cands_catalog_name,
                sci_resamp_image_path=sci_image_path,
                ref_resamp_image_path=ref_image_path,
                diff_scorr_path=scorr_image_path,
                diff_psf_path=diff_psf_path,
                diff_unc_path=diff_unc_path,
                copy_image_keywords=self.copy_image_keywords,
            )

            if len(srcs_table) > 0:
                x_shape, y_shape = image.get_data().shape
                srcs_table["X_SHAPE"] = x_shape
                srcs_table["Y_SHAPE"] = y_shape

            metadata = {}

            for key in image.keys():
                if key != "COMMENT":
                    metadata[key] = image[key]

            if len(srcs_table) == 0:
                msg = f"No sources found in image {image[BASE_NAME_KEY]}"
                logger.warning(msg)

            else:
                msg = f"Found {len(srcs_table)} sources in image {image[BASE_NAME_KEY]}"
                logger.debug(msg)
                all_cands.append(SourceTable(srcs_table, metadata=metadata))

        return all_cands

    def check_prerequisites(self):
        check = np.sum([isinstance(x, ZOGY) for x in self.preceding_steps])
        if check != 1:
            raise ValueError("ZOGY must be run before ZOGYSourceDetector")<|MERGE_RESOLUTION|>--- conflicted
+++ resolved
@@ -193,112 +193,6 @@
         """
         return get_output_dir(self.output_sub_dir, self.night_sub_dir)
 
-<<<<<<< HEAD
-    def generate_candidates_table(
-        self,
-        diff: Image,
-        scorr_catalog_path: str | Path,
-        sci_resamp_image_path: str | Path,
-        ref_resamp_image_path: str | Path,
-        diff_scorr_path: str | Path,
-        diff_psf_path: str | Path,
-        diff_unc_path: str | Path,
-    ) -> pd.DataFrame:
-        """
-        Generate a candidates table from a difference image
-
-        :param diff: Difference image
-        :param scorr_catalog_path: Path to the scorr catalog
-        :param sci_resamp_image_path:
-        :param ref_resamp_image_path:
-        :param diff_path:
-        :param diff_scorr_path:
-        :param diff_psf_path:
-        :param diff_unc_path:
-        :return:
-        """
-        det_srcs = get_table_from_ldac(scorr_catalog_path)
-        det_srcs = det_srcs.to_pandas()
-
-        diff_path = diff[LATEST_SAVE_KEY]
-
-        if len(det_srcs) == 0:
-            return pd.DataFrame()
-        logger.debug(f"Found {len(det_srcs)} candidates in image.")
-        det_srcs[XPOS_KEY] = det_srcs["X_IMAGE"] - 1
-        det_srcs[YPOS_KEY] = det_srcs["Y_IMAGE"] - 1
-
-        scorr_data = fits.getdata(diff_scorr_path)
-        xpeaks, ypeaks = det_srcs["XPEAK_IMAGE"] - 1, det_srcs["YPEAK_IMAGE"] - 1
-        scorr_peaks = scorr_data[ypeaks, xpeaks]
-        det_srcs["xpeak"] = xpeaks
-        det_srcs["ypeak"] = ypeaks
-        det_srcs["scorr"] = scorr_peaks
-
-        cutout_size_display = 40
-
-        display_sci_ims = []
-        display_ref_ims = []
-        display_diff_ims = []
-
-        for _, row in det_srcs.iterrows():
-            xpeak, ypeak = int(row["xpeak"]), int(row["ypeak"])
-
-            display_sci_cutout, display_ref_cutout, display_diff_cutout = make_cutouts(
-                [sci_resamp_image_path, ref_resamp_image_path, diff_path],
-                (xpeak, ypeak),
-                cutout_size_display,
-            )
-
-            display_sci_bit = encode_img(display_sci_cutout)
-            display_ref_bit = encode_img(display_ref_cutout)
-            display_diff_bit = encode_img(display_diff_cutout)
-
-            display_sci_ims.append(display_sci_bit)
-            display_ref_ims.append(display_ref_bit)
-            display_diff_ims.append(display_diff_bit)
-
-        det_srcs["cutoutScience"] = display_sci_ims
-        det_srcs["cutoutTemplate"] = display_ref_ims
-        det_srcs["cutoutDifference"] = display_diff_ims
-
-        det_srcs[ZP_KEY] = diff[ZP_KEY]
-        det_srcs[LATEST_SAVE_KEY] = diff[LATEST_SAVE_KEY]
-        det_srcs["magzpsci"] = diff[ZP_KEY]  # FIXME
-        diff_zp_unc = diff[f"{ZP_KEY}_STD"]  # FIXME
-        det_srcs["magzpsciunc"] = diff_zp_unc
-        det_srcs["diffimname"] = diff[LATEST_SAVE_KEY]
-        det_srcs["sciimname"] = sci_resamp_image_path
-        det_srcs["refimname"] = ref_resamp_image_path
-        det_srcs[NORM_PSFEX_KEY] = diff_psf_path
-        det_srcs[UNC_IMG_KEY] = diff_unc_path
-        det_srcs[CAND_RA_KEY] = det_srcs["ALPHA_J2000"]
-        det_srcs[CAND_DEC_KEY] = det_srcs["DELTA_J2000"]
-        det_srcs["fwhm"] = det_srcs["FWHM_IMAGE"]
-        det_srcs["aimage"] = det_srcs["A_IMAGE"]
-        det_srcs["bimage"] = det_srcs["B_IMAGE"]
-        det_srcs["aimagerat"] = det_srcs["aimage"] / det_srcs["fwhm"]
-        det_srcs["bimagerat"] = det_srcs["bimage"] / det_srcs["fwhm"]
-        det_srcs["elong"] = det_srcs["ELONGATION"]
-
-        det_srcs["jd"] = fits.getval(sci_resamp_image_path, "MJD-OBS") + 2400000.5
-        det_srcs["exptime"] = diff["EXPTIME"]
-        det_srcs["field"] = fits.getval(sci_resamp_image_path, "FIELDID")
-        det_srcs["programpi"] = fits.getval(sci_resamp_image_path, "PROGPI")
-        det_srcs["programid"] = fits.getval(sci_resamp_image_path, "PROGID")
-        det_srcs["fid"] = fits.getval(sci_resamp_image_path, "FID")
-        det_srcs["candid"] = np.array(
-            det_srcs["jd"] * 100, dtype=int
-        ) * 10000 + np.arange(len(det_srcs))
-        det_srcs["diffmaglim"] = diff["DIFFMLIM"]
-        det_srcs["isdiffpos"] = 1
-
-        logger.debug(det_srcs["diffmaglim"])
-
-        return det_srcs
-
-=======
->>>>>>> 706540a2
     def _apply_to_images(
         self,
         batch: ImageBatch,
