"""
Script containing the :class:`~mirar.monitor.base_monitor.Monitor` class,
used for processing data in real time.
"""
import copy
import logging
import os
import sys
import threading
import time
from pathlib import Path
from queue import Queue
from threading import Thread
from typing import Optional

import numpy as np
from astropy import units as u
from astropy.time import Time
from watchdog.events import FileSystemEventHandler
from watchdog.observers import Observer

from mirar.data import Dataset, Image, ImageBatch
from mirar.errors import ErrorReport, ErrorStack, ImageNotFoundError, ProcessorError
from mirar.io import check_file_is_complete
from mirar.paths import (
    DITHER_N_KEY,
    MAX_DITHER_KEY,
    MONITOR_EMAIL_KEY,
    MONITOR_RECIPIENT_KEY,
    OBSCLASS_KEY,
    PACKAGE_NAME,
    RAW_IMG_SUB_DIR,
    __version__,
    base_raw_dir,
    get_output_path,
    max_n_cpu,
    raw_img_dir,
)
from mirar.pipelines import get_pipeline
from mirar.processors.csvlog import CSVLog
from mirar.processors.utils.cal_hunter import (
    CalHunter,
    CalRequirement,
    find_required_cals,
    update_requirements,
)
from mirar.processors.utils.image_loader import ImageLoader
from mirar.utils.send_email import send_gmail

logger = logging.getLogger(__name__)


class ImageTimeoutError(ProcessorError):
    """Timeout for downloading an image has been exceeded."""


class NewImageHandler(FileSystemEventHandler):
    """Class to watch a directory, and add newly-created files to a queue."""

    def __init__(self, queue):
        FileSystemEventHandler.__init__(self)
        self.queue = queue

    def on_created(self, event):
        if event.event_type == "created":
            self.queue.put(event)


FILE_TRANSFER_TIMEOUT_S = 60.0


class Monitor:
    """Class to 'monitor' a directory, watching for newly created files.
    It then reduces these files. It will watch for a fixed duration,
    and run a postprocessing step at some configurable time after starting.
    It can send automated email notifications.
    """

    def __init__(
        self,
        night: str,
        pipeline: str,
        cal_requirements: Optional[list[CalRequirement]] = None,
        realtime_configurations: str | list[str] = "default",
        postprocess_configurations: Optional[str | list[str]] = None,
        email_sender: Optional[str] = os.getenv(MONITOR_EMAIL_KEY),
        email_recipients: Optional[str | list] = os.getenv(MONITOR_RECIPIENT_KEY),
        midway_postprocess_hours: float = 16.0,
        final_postprocess_hours: float = 48.0,
        log_level: str = "INFO",
        raw_dir: str = RAW_IMG_SUB_DIR,
        base_raw_img_dir: Path = base_raw_dir,
    ):
        logger.info(f"Software version: {PACKAGE_NAME}=={__version__}")

        self.errorstack = ErrorStack()
        self.night = night
        self.pipeline_name = pipeline

        if not isinstance(realtime_configurations, list):
            realtime_configurations = [realtime_configurations]
        self.realtime_configurations = realtime_configurations

        self.postprocess_configurations = postprocess_configurations

        self.pipeline = get_pipeline(
            pipeline, night=night, selected_configurations=realtime_configurations
        )

        for config in realtime_configurations:
            assert config in self.pipeline.all_pipeline_configurations, (
                f"Invalid configuration '{config}' for pipeline {pipeline}. "
                f"Available configurations are "
                f"{list(self.pipeline.all_pipeline_configurations.keys())}"
            )

        self.raw_image_directory = Path(
            raw_img_dir(
                sub_dir=self.pipeline.night_sub_dir,
                img_sub_dir=raw_dir,
                raw_dir=base_raw_img_dir,
            )
        )

        self.raw_image_directory.mkdir(parents=True, exist_ok=True)

        self.sub_dir = raw_dir

        self.log_level = log_level
        self.log_path = self.configure_logs(log_level)
        self.error_path = self.pipeline.get_error_output_path()
        self.error_path.unlink(missing_ok=True)  # Do not just append log to the old one

        self.final_postprocess_hours = float(final_postprocess_hours) * u.hour
        logger.info(f"Will terminate after {final_postprocess_hours} hours.")
        self.t_start = Time.now()

        self.midway_postprocess_hours = float(midway_postprocess_hours) * u.hour

        if self.midway_postprocess_hours > self.final_postprocess_hours:
            logger.warning(
                f"Midway postprocessing was set to {self.midway_postprocess_hours}, "
                "but the monitor has a shorter termination period of "
                f"{self.final_postprocess_hours}. Setting to to 95% of max wait."
            )
            self.midway_postprocess_hours = 0.95 * self.final_postprocess_hours

        check_email = np.sum([x is not None for x in [email_recipients, email_sender]])
        if np.sum(check_email) == 1:
            err = (
                "In order to send emails, you must specify both a sender"
                f" and a recipient. \n In this case, sender is {email_sender} "
                f"and recipient is {email_recipients}."
            )
            logger.error(err)
            raise ValueError(err)

        if np.sum(check_email) == 2:
            logger.info(
                f"Will send an email summary after "
                f"{self.midway_postprocess_hours} hours."
            )
            self.email_info = (email_sender, email_recipients)
            self.email_to_send = True

        else:
            logger.info("No email notification configured.")
            self.email_info = None
            self.email_to_send = False

        self.midway_postprocess_complete = False
        self.latest_csv_log = None

        # Queue images that should be processed together
        self.queued_images = []
        self.queue_t = None

        self.processed_science_images = []
        self.processed_cal_images = []
        self.failed_images = []

        # default to "pipeline default cal requirements"

        if cal_requirements is None:
            cal_requirements = self.pipeline.default_cal_requirements

        self.archival_cals = ImageBatch()
        self.new_cals = ImageBatch()
        self.cal_requirements = copy.deepcopy(cal_requirements)

        if cal_requirements is not None:
            try:
                self.archival_cals = find_required_cals(
                    latest_dir=str(self.raw_image_directory),
                    night=night,
                    open_f=self.pipeline.unpack_raw_image,
                    requirements=cal_requirements,
                )
            except ImageNotFoundError as exc:
                err = "No CalHunter images found. Will need to rely on nightly data."
                logger.error(err)
                self.errorstack.add_report(
                    ErrorReport(
                        error=exc, processor_name=CalHunter.__name__, contents=[]
                    )
                )

    def get_cals(self) -> ImageBatch:
        """
        Returns a copy of the calibration images (new and archival)

        :return:
        """
        return copy.deepcopy(self.new_cals + self.archival_cals)

    def update_cals(self, new_calibration_image: Image):
        """
        Updates the calibration images by adding a new calibration image.
        The archival cal images are then rechecked, and only those which are still
        required are loaded.

        :param new_calibration_image: new image
        :return: None
        """
        self.new_cals.append(new_calibration_image)
        cal_requirements = copy.deepcopy(self.cal_requirements)
        cal_requirements = [
            x
            for x in update_requirements(cal_requirements, self.new_cals)
            if not x.success
        ]

        cal_requirements = update_requirements(cal_requirements, self.archival_cals)
        new_archival_cals = ImageBatch()

        for archival_cal in self.archival_cals:
            for req in cal_requirements:
                for batch in req.data.values():
                    if archival_cal in batch:
                        if archival_cal not in new_archival_cals:
                            new_archival_cals.append(archival_cal)

        self.archival_cals = new_archival_cals

    def summarise_errors(
        self,
        errorstack: ErrorStack,
    ):
        """Create a text summary using an errorstack and the list
        of processed images. Sends an email of this if configured
        to do so, or prints otherwise.

        :param errorstack: list of errors to summarise
        :return: None
        """

        error_summary = errorstack.summarise_error_stack(verbose=False)
        summary = (
            f"Processed a total of {len(self.processed_science_images)}"
            f" science images. \n\n {error_summary} \n"
        )

        logger.info(f"Writing error log to {self.error_path}")
        errorstack.summarise_error_stack(verbose=True, output_path=self.error_path)

        if self.email_info is not None:
            sender, recipients = self.email_info

            subject = f"{self.pipeline_name}: Summary for night {self.night}"

            attachments = [self.log_path, self.error_path]

            # Send the latest CSV log if there is one
            if self.latest_csv_log is not None:
                attachments.append(self.latest_csv_log)

            send_gmail(
                email_sender=sender,
                email_recipients=recipients,
                email_subject=subject,
                email_text=summary,
                attachments=attachments,
            )
        else:
            print(summary)

    def configure_logs(self, log_level="INFO"):
        """Function to configure the log level for the python logger.
        Posts the log to the terminal and also writes it to a file.

        :param log_level: python log level
        :return: lof file path
        """

        log_output_path = get_output_path(
            base_name=f"{self.night}_processing_log.txt",
            dir_root=self.pipeline.night_sub_dir,
        )

        try:
            os.makedirs(os.path.dirname(log_output_path))
        except OSError:
            pass

        log = logging.getLogger("mirar")

        handler = logging.FileHandler(log_output_path)
        # handler = logging.StreamHandler(sys.stdout)
        formatter = logging.Formatter(
            "%(asctime)s: %(name)s [l %(lineno)d] - %(levelname)s - %(message)s"
        )
        handler.setFormatter(formatter)
        log.addHandler(handler)
        log.setLevel(log_level)

        root = logging.getLogger()
        root.setLevel(log_level)

        handler = logging.StreamHandler(sys.stdout)
        handler.setLevel(log_level)
        formatter = logging.Formatter(
            "%(asctime)s - %(name)s - %(levelname)s - %(message)s"
        )
        handler.setFormatter(formatter)
        root.addHandler(handler)

        logger.info(f"Logging level: {self.log_level}, saving log to {log_output_path}")
        return log_output_path

    def process_realtime(self):
        """Function to initiate the actual monitoring.

        :return: None
        """
        # create queue
        monitor_queue = Queue()

        workers = []

        n_cpu = max_n_cpu

        for _ in range(n_cpu):
            # Set up a worker thread to process database load
            worker = Thread(target=self.process_load_queue, args=(monitor_queue,))
            worker.daemon = True
            worker.start()

            workers.append(worker)

        # setup watchdog to monitor directory for trigger files
        logger.info(f"Watching {self.raw_image_directory}")

        event_handler = NewImageHandler(monitor_queue)
        observer = Observer()
        observer.schedule(event_handler, path=str(self.raw_image_directory))
        observer.start()

        try:
            while (Time.now() - self.t_start) < self.final_postprocess_hours:
                time.sleep(2)
        finally:
            logger.info("No longer waiting for new images.")
            observer.stop()
            observer.join()
            self.postprocess()
            logger.info(f"Saving log to {self.log_path}")

    def update_error_log(self):
        """Function to overwrite the error file with the latest version.
        The error summary is cumulative, so this just updates the file.
        """
        self.errorstack.summarise_error_stack(verbose=True, output_path=self.error_path)

    def postprocess(self):
        """Function to be run after some realtime postprocessing has been run.
        This function is called once after a configurable number of hours
        (typically when the data is expected to be done), and then again
        when the monitor stops watching the directory.

        :return: None
        """
        self.update_error_log()

        logger.info("Running postprocess steps")

        if self.postprocess_configurations is not None:
            postprocess_config = [
                ImageLoader(
                    load_image=self.pipeline.unpack_raw_image,
                    input_sub_dir=self.sub_dir,
                    input_img_dir=str(Path(self.raw_image_directory)).split(
                        self.pipeline_name, maxsplit=1
                    )[0],
                )
            ]

            postprocess_config += self.pipeline.postprocess_configuration(
                errorstack=self.errorstack,
                processed_images=[
                    os.path.basename(x) for x in self.processed_science_images
                ],
                selected_configurations=self.postprocess_configurations,
            )

            protected_key = "_monitor"
            while protected_key in self.pipeline.all_pipeline_configurations.keys():
                protected_key += "_2"

            self.pipeline.add_configuration(protected_key, postprocess_config)
            self.pipeline.set_configuration(protected_key)

            for processor in self.pipeline.all_pipeline_configurations[protected_key]:
                if isinstance(processor, CSVLog):
                    self.latest_csv_log = processor.get_output_path()

            _, errorstack = self.pipeline.reduce_images(
                dataset=Dataset(ImageBatch()),
                selected_configurations=protected_key,
                catch_all_errors=True,
            )
            self.errorstack += errorstack
            self.update_error_log()

    def process_load_queue(self, queue: Queue):
        """This is the worker thread function. It is run as a daemon
        threads that only exit when the main thread ends.

        Args
        ==========
          queue:  Queue() object
        """
        while True:
            if Time.now() - self.t_start > self.midway_postprocess_hours:
                if not self.midway_postprocess_complete:
                    self.midway_postprocess_complete = True
                    logger.info("Postprocess time!")
                    self.postprocess()
                    if self.email_to_send:
                        logger.info(
                            f"More than {self.midway_postprocess_hours} "
                            f"hours have elapsed. Sending summary email."
                        )
                        self.summarise_errors(errorstack=self.errorstack)

            if not queue.empty():
                event = queue.get()

                if event.src_path[-5:] == ".fits":
                    # Verify that file transfer is complete, useful for rsync latency

                    transfer_done = False
                    t_start = Time.now()

                    while not transfer_done:
                        transfer_done = check_file_is_complete(event.src_path)

                        wait = (Time.now() - t_start).to(u.second).value

                        # If a corrupt image comes in, give up eventually
                        if wait > FILE_TRANSFER_TIMEOUT_S:
                            err = (
                                f"File {event.src_path} has not been fully "
                                f"transferred after 60 seconds. "
                                f"It is probably corrupted. Skipping this file."
                            )
                            logger.error(err)
                            try:
                                raise ImageTimeoutError(err)
                            except ImageTimeoutError as exc:
                                err_report = ErrorReport(
                                    exc, "monitor", contents=[event.src_path]
                                )
                                self.errorstack.add_report(err_report)
                            self.failed_images.append(event.src_path)
                            break

<<<<<<< HEAD
                    try:
                        # Start processing
                        img_batch = self.pipeline.load_raw_image(event.src_path)

                        is_science = img_batch[0][OBSCLASS_KEY] == "science"

                        if not is_science:
                            for img in img_batch:
                                self.update_cals(img)

                        else:
                            # Start clock with first science image
                            if self.queue_t is None:
                                self.queue_t = Time.now()

                        sci_img_batch = img_batch + self.get_cals()
                        load_queue = list(self.queued_images)

                        img = img_batch[-1]

                        if (DITHER_N_KEY in img.keys()) & (
                            MAX_DITHER_KEY in img.keys()
                        ):
=======
                        if not transfer_done:
>>>>>>> 69add202
                            msg = (
                                f"Seems like the file {event.src_path} is not "
                                f"fully transferred. Waited for {wait:.1f} seconds so far, "
                                f"and will time out after {FILE_TRANSFER_TIMEOUT_S} s. "
                                f"Will try again."
                            )
                            logger.info(msg)
                            # self.update_error_log()
                            time.sleep(3)

                    if transfer_done:
                        try:
                            # Start processing
                            img_batch = self.pipeline.load_raw_image(event.src_path)

                            is_science = img_batch[0]["OBSCLASS"] == "science"

                            if not is_science:
                                for img in img_batch:
                                    self.update_cals(img)

                            else:
                                # Start clock with first science image
                                if self.queue_t is None:
                                    self.queue_t = Time.now()

                            sci_img_batch = img_batch + self.get_cals()
                            load_queue = list(self.queued_images)

                            img = img_batch[-1]

                            if (DITHER_N_KEY in img.keys()) & (
                                MAX_DITHER_KEY in img.keys()
                            ):
                                msg = (
                                    f"Image {event.src_path} is dither number "
                                    f"{img[DITHER_N_KEY]} of {img[MAX_DITHER_KEY]}"
                                )
                                print(msg)
                                logger.info(msg)
                                # self.update_error_log()

                                # If you have a new dither set, just process
                                if np.logical_and(
                                    int(img[DITHER_N_KEY]) == 1,
                                    len(self.queued_images) > 0,
                                ):
                                    if img[MAX_DITHER_KEY] > 1:
                                        sci_img_batch = ImageBatch([])
                                        self.queued_images = [event.src_path]
                                        logger.info(
                                            f"Adding {event.src_path} to queue. "
                                            f"It has dither number {img[DITHER_N_KEY]}."
                                            f"The previous dither set was incomplete. "
                                            f"Processing these {len(sci_img_batch)} "
                                            f"images now."
                                        )
                                        # self.update_error_log()

                                elif img[DITHER_N_KEY] != img[MAX_DITHER_KEY]:
                                    if (Time.now() - self.queue_t) < (1.0 * u.hour):
                                        self.queued_images.append(event.src_path)
                                        sci_img_batch = None
                                        logger.info(
                                            f"Added {event.src_path} to queue. "
                                            f"It has dither number {img[DITHER_N_KEY]}. "
                                            f"Waiting for dither {img[MAX_DITHER_KEY]}."
                                            f"Time since last image: "
                                            f"{(Time.now() - self.queue_t).to('hour'):.3f}"
                                            f" hours. There are "
                                            f"{len(self.queued_images)} images"
                                            f" in the queue."
                                        )
                                        # self.update_error_log()
                                    else:
                                        self.queued_images = []

                            if sci_img_batch is not None:
                                self.queue_t = Time.now()

                                all_img = sci_img_batch + self.get_cals()

                                for x in load_queue:
                                    all_img += self.pipeline.load_raw_image(x)

                                msg = (
                                    f"Reducing {event.src_path} "
                                    f"on thread {threading.get_ident()}, "
                                    f"alongside {len(load_queue)} queue images"
                                    f"(science={is_science})"
                                )
                                print(msg)
                                logger.info(msg)
                                # self.update_error_log()

                                _, errorstack = self.pipeline.reduce_images(
                                    dataset=Dataset(all_img),
                                    selected_configurations=self.realtime_configurations,
                                    catch_all_errors=True,
                                )
                                self.errorstack += errorstack
                                self.update_error_log()

                                if is_science:
                                    self.processed_science_images.append(event.src_path)
                                else:
                                    self.processed_cal_images.append(event.src_path)

                        # RS: Please forgive me for this coding sin
                        # I just want the monitor to never crash
                        except Exception as exc:  # pylint: disable=broad-except
                            err_report = ErrorReport(
                                exc, "monitor", contents=[event.src_path]
                            )
                            self.errorstack.add_report(err_report)
                            self.update_error_log()
                            self.failed_images.append(event.src_path)

            else:
                time.sleep(1)<|MERGE_RESOLUTION|>--- conflicted
+++ resolved
@@ -474,33 +474,7 @@
                             self.failed_images.append(event.src_path)
                             break
 
-<<<<<<< HEAD
-                    try:
-                        # Start processing
-                        img_batch = self.pipeline.load_raw_image(event.src_path)
-
-                        is_science = img_batch[0][OBSCLASS_KEY] == "science"
-
-                        if not is_science:
-                            for img in img_batch:
-                                self.update_cals(img)
-
-                        else:
-                            # Start clock with first science image
-                            if self.queue_t is None:
-                                self.queue_t = Time.now()
-
-                        sci_img_batch = img_batch + self.get_cals()
-                        load_queue = list(self.queued_images)
-
-                        img = img_batch[-1]
-
-                        if (DITHER_N_KEY in img.keys()) & (
-                            MAX_DITHER_KEY in img.keys()
-                        ):
-=======
                         if not transfer_done:
->>>>>>> 69add202
                             msg = (
                                 f"Seems like the file {event.src_path} is not "
                                 f"fully transferred. Waited for {wait:.1f} seconds so far, "
@@ -516,7 +490,7 @@
                             # Start processing
                             img_batch = self.pipeline.load_raw_image(event.src_path)
 
-                            is_science = img_batch[0]["OBSCLASS"] == "science"
+                            is_science = img_batch[0][OBSCLASS_KEY] == "science"
 
                             if not is_science:
                                 for img in img_batch:
